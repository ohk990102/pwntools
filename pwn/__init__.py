--- conflicted
+++ resolved
@@ -48,12 +48,7 @@
 from pwn.binutils   import *
 from pwn.hashes     import *
 from pwn.listutil   import *
-<<<<<<< HEAD
-=======
 from pwn.genutil    import *
-from pwn.excepthook import addexcepthook
-from pwn.log        import *
->>>>>>> e25856bf
 from pwn.memoize    import memoize
 from pwn.process    import process
 from pwn.remote     import remote
