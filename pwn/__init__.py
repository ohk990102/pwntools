--- conflicted
+++ resolved
@@ -59,7 +59,6 @@
 from pwn.process    import process
 from pwn.remote     import remote
 from pwn.handler    import handler
-<<<<<<< HEAD
 from pwn.context    import *
 from pwn.asm        import *
 from pwn.shellcodes import *
@@ -67,35 +66,16 @@
 from pwn.splash     import splash
 from pwn.elf        import ELF
 from pwn.rop        import ROP
-=======
-from pwn.useragents import randomua
-from pwn.splash     import splash
 from pwn.pwnurllib  import HTTPwn
 
-try:
-    import pwn.rop
-except:
-    _not_loaded.append('rop')
->>>>>>> 521a31d2
-
 import pwn.internal.init.session
-
 try:
     import pwn.internal.init.cloud
 except:
-    _not_loaded.append('cloud')
+    pwn.log.warning('Could not load `cloud\'.  Make sure that paramiko is installed.')
 
 import pwn.sqli
-<<<<<<< HEAD
 import pwn.rop
-=======
-
-if len(_not_loaded) > 0:
-    pwn.log.warning('Modules not loaded: ' + ', '.join(_not_loaded))
-
-# Constans
-from pwn.consts import *
->>>>>>> 521a31d2
 
 # Make pwn.fucking work as pwn by itself
 import pwn as fucking