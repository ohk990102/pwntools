--- conflicted
+++ resolved
@@ -1,9 +1,5 @@
 import logging
-<<<<<<< HEAD
-from .util.packing import pack,unpack
-=======
 from .util.packing import pack, unpack
->>>>>>> d89c3ff0
 log = logging.getLogger(__name__)
 
 class MemLeak(object):
@@ -53,7 +49,9 @@
         self.search_range = search_range
         self.reraise = reraise
 
-<<<<<<< HEAD
+        # Map of address: byte for all bytes received
+        self.cache = {}
+
     def __call__(self, address, obj):
         """call(address, field) => int or str
 
@@ -81,24 +79,6 @@
                 return unpack(data, size*8)
             return data
 
-    def _leak(self, addr):
-        """
-        """
-        if addr in self.cache:
-            return self.cache[addr]
-        try:
-            x = self.leak(addr)
-        except Exception as e:
-            if self.reraise:
-                raise
-            else:
-                log.warning('Information leak callback raised an exception: %s' % e.message)
-                x = None
-        if x is None:
-            self.cache[addr] = None
-=======
-        # Map of address: byte for all bytes received
-        self.cache = {}
 
     def _leak(self, addr, n, recurse=True):
         """_leak(addr, n) => str
@@ -144,7 +124,6 @@
 
         # Ensure everything is in the cache
         if not all(a in self.cache for a in addresses):
->>>>>>> d89c3ff0
             return None
 
         # Cache is filled, satisfy the request
