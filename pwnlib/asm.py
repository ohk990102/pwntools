# -*- coding: utf-8 -*-
r"""
Utilities for assembling and disassembling code.

Architecture Selection
------------------------

    Architecture, endianness, and word size are selected by using :mod:`pwnlib.context`.

    Any parameters which can be specified to ``context`` can also be specified as
    keyword arguments to either :func:`asm` or :func:`disasm`.

Assembly
------------------------

    To assemble code, simply invoke :func:`asm` on the code to assemble.

        >>> asm('mov eax, 0')
        b'\xb8\x00\x00\x00\x00'

    Additionally, you can use constants as defined in the :mod:`pwnlib.constants`
    module.

        >>> asm('mov eax, SYS_execve')
        b'\xb8\x0b\x00\x00\x00'

    Finally, :func:`asm` is used to assemble shellcode provided by ``pwntools``
    in the :mod:`shellcraft` module.

        >>> asm(shellcraft.nop())
        b'\x90'

Disassembly
------------------------

    To disassemble code, simply invoke :func:`disasm` on the bytes to disassemble.

<<<<<<< HEAD
    >>> disasm(b'\xb8\x0b\x00\x00\x00')
    '   0:   b8 0b 00 00 00          mov    eax,0xb'
=======
    >>> disasm('\xb8\x0b\x00\x00\x00')
    '   0:   b8 0b 00 00 00          mov    eax, 0xb'
>>>>>>> 224ddb41

"""
from __future__ import absolute_import
from __future__ import division

import errno
import os
import platform
import re
import shutil
import string
import subprocess
import sys
import tempfile
from collections import defaultdict
from glob import glob
from os import environ
from os import path

from pwnlib import atexit
from pwnlib import shellcraft
from pwnlib.context import LocalContext
from pwnlib.context import context
from pwnlib.log import getLogger

log = getLogger(__name__)

__all__ = ['asm', 'cpp', 'disasm', 'make_elf', 'make_elf_from_assembly']

_basedir = path.split(__file__)[0]
_incdir  = path.join(_basedir, 'data', 'includes')

def dpkg_search_for_binutils(arch, util):
    """Use dpkg to search for any available assemblers which will work.

    Returns:
        A list of candidate package names.

    ::

        >>> pwnlib.asm.dpkg_search_for_binutils('aarch64', 'as')
        ['binutils-aarch64-linux-gnu']
    """

    # Example output:
    # $ dpkg -S 'arm*linux*-as'
    # binutils-arm-linux-gnu: /usr/bin/arm-linux-gnu-as
    # binutils-arm-linux-gnueabihf: /usr/bin/arm-linux-gnueabihf-as
    # binutils-arm-linux-gnueabihf: /usr/x86_64-linux-gnu/arm-linux-gnueabihf/include/dis-asm.h
    # binutils-arm-linux-gnu: /usr/x86_64-linux-gnu/arm-linux-gnu/include/dis-asm.h
    packages = []

    try:
        filename = 'bin/%s*linux*-%s' % (arch, util)
        output = subprocess.check_output(['dpkg','-S',filename], universal_newlines = True)
        for line in output.strip().splitlines():
            package, path = line.split(':', 1)
            packages.append(package)
    except OSError:
        pass
    except subprocess.CalledProcessError:
        pass

    return packages

def print_binutils_instructions(util, context):
    """On failure to find a binutils utility, inform the user of a way
    they can get it easily.

    Doctest:

        >>> context.clear(arch = 'amd64')
        >>> pwnlib.asm.print_binutils_instructions('as', context)
        Traceback (most recent call last):
        ...
        PwnlibException: Could not find 'as' installed for ContextType(arch = 'amd64', bits = 64, endian = 'little')
        Try installing binutils for this architecture:
        $ sudo apt-get install binutils
    """
    # This links to our instructions on how to manually install binutils
    # for several architectures.
    instructions = 'https://docs.pwntools.com/en/stable/install/binutils.html'

    # However, if we can directly provide a useful command, go for it.
    binutils_arch = {
        'amd64': 'x86_64',
        'arm':   'armeabi',
        'thumb': 'armeabi',
    }.get(context.arch, context.arch)

    packages = dpkg_search_for_binutils(binutils_arch, util)

    if packages:
        instructions = '$ sudo apt-get install %s' % packages[0]

    log.error("""
Could not find %(util)r installed for %(context)s
Try installing binutils for this architecture:
%(instructions)s
""".strip() % locals())

@LocalContext
def which_binutils(util):
    """
    Finds a binutils in the PATH somewhere.
    Expects that the utility is prefixed with the architecture name.

    Examples:

        >>> import platform
        >>> which_binutils = pwnlib.asm.which_binutils
        >>> which_binutils('as', arch=platform.machine())
        '.../bin/...as'
        >>> which_binutils('as', arch='arm') #doctest: +ELLIPSIS
        '.../bin/arm-...-as'
        >>> which_binutils('as', arch='powerpc') #doctest: +ELLIPSIS
        '.../bin/powerpc...-as'
        >>> which_binutils('as', arch='msp430') #doctest: +SKIP
        ...
        Traceback (most recent call last):
        ...
        Exception: Could not find 'as' installed for ContextType(arch = 'msp430')
    """
    arch = context.arch
    bits = context.bits

    # Fix up pwntools vs Debian triplet naming, and account
    # for 'thumb' being its own pwntools architecture.
    arches = [arch] + {
        'thumb':  ['arm',    'aarch64'],
        'i386':   ['x86_64', 'amd64'],
        'i686':   ['x86_64', 'amd64'],
        'amd64':  ['x86_64', 'i386'],
    }.get(arch, [])

    # If one of the candidate architectures matches the native
    # architecture, use that as a last resort.
    machine = platform.machine()
    machine = 'i386' if machine == 'i686' else machine
    try:
        with context.local(arch = machine):
            if context.arch in arches:
                arches.append(None)
    except AttributeError:
        log.warn_once("Your local binutils won't be used because architecture %r is not supported." % machine)

    utils = [util]

    # hack for homebrew-installed binutils on mac
    if platform.system() == 'Darwin':
        utils = ['g'+util, util]

    for arch in arches:
        for gutil in utils:
            # e.g. objdump
            if arch is None:
                pattern = gutil

            # e.g. aarch64-linux-gnu-objdump
            else:
                pattern = '%s*linux*-%s' % (arch,gutil)

            for dir in environ['PATH'].split(':'):
                res = sorted(glob(path.join(dir, pattern)))
                if res:
                    return res[0]

    # No dice!
    print_binutils_instructions(util, context)

checked_assembler_version = defaultdict(lambda: False)

def _assembler():
    gas = which_binutils('as')

    E = {
        'big':    '-EB',
        'little': '-EL'
    }[context.endianness]

    B = '-%s' % context.bits

    assemblers = {
        'i386'   : [gas, B],
        'amd64'  : [gas, B],

        # Most architectures accept -EL or -EB
        'thumb'  : [gas, '-mthumb', E],
        'arm'    : [gas, E],
        'aarch64': [gas, E],
        'mips'   : [gas, E, B],
        'mips64' : [gas, E, B],
        'sparc':   [gas, E, B],
        'sparc64': [gas, E, B],

        # Powerpc wants -mbig or -mlittle, and -mppc32 or -mppc64
        'powerpc':   [gas, '-m%s' % context.endianness, '-mppc%s' % context.bits],
        'powerpc64': [gas, '-m%s' % context.endianness, '-mppc%s' % context.bits],

        # ia64 only accepts -mbe or -mle
        'ia64':    [gas, '-m%ce' % context.endianness[0]]
    }

    assembler = assemblers.get(context.arch, [gas])

    if not checked_assembler_version[gas]:
        checked_assembler_version[gas] = True
        result = subprocess.check_output([gas, '--version','/dev/null'],
                                         stderr=subprocess.STDOUT, universal_newlines=True)
        version = re.search(r' (\d\.\d+)', result).group(1)
        if version < '2.19':
            log.warn_once('Your binutils version is too old and may not work!\n'  + \
                'Try updating with: https://docs.pwntools.com/en/stable/install/binutils.html\n' + \
                'Reported Version: %r' % result.strip())


    return assembler

def _linker():
    ld  = [which_binutils('ld')]
    bfd = ['--oformat=' + _bfdname()]

    E = {
        'big':    '-EB',
        'little': '-EL'
    }[context.endianness]

    arguments = {
        'i386': ['-m', 'elf_i386'],
    }.get(context.arch, [])

    return ld + bfd + [E] + arguments

def _objcopy():
    return [which_binutils('objcopy')]

def _objdump():
    path = [which_binutils('objdump')]

    if context.arch in ('i386', 'amd64'):
        path += ['-Mintel']

    return path

def _include_header():
    os   = context.os
    arch = context.arch
    include = '%s/%s.h' % (os, arch)

    if not include or not path.exists(path.join(_incdir, include)):
        log.warn_once("Could not find system include headers for %s-%s" % (arch,os))
        return '\n'

    return '#include <%s>\n' % include


def _arch_header():
    prefix  = ['.section .shellcode,"awx"',
                '.global _start',
                '.global __start',
                '_start:',
                '__start:']
    headers = {
        'i386'  :  ['.intel_syntax noprefix'],
        'amd64' :  ['.intel_syntax noprefix'],
        'arm'   : ['.syntax unified',
                   '.arch armv7-a',
                   '.arm'],
        'thumb' : ['.syntax unified',
                   '.arch armv7-a',
                   '.thumb'],
        'mips'  : ['.set mips2',
                   '.set noreorder',
                   ],
    }

    return '\n'.join(prefix + headers.get(context.arch, [])) + '\n'

def _bfdname():
    arch = context.arch
    E    = context.endianness

    bfdnames = {
        'i386'    : 'elf32-i386',
        'aarch64' : 'elf64-%saarch64' % E,
        'amd64'   : 'elf64-x86-64',
        'arm'     : 'elf32-%sarm' % E,
        'thumb'   : 'elf32-%sarm' % E,
        'mips'    : 'elf32-trad%smips' % E,
        'mips64'  : 'elf64-trad%smips' % E,
        'alpha'   : 'elf64-alpha',
        'cris'    : 'elf32-cris',
        'ia64'    : 'elf64-ia64-%s' % E,
        'm68k'    : 'elf32-m68k',
        'powerpc' : 'elf32-powerpc',
        'powerpc64' : 'elf64-powerpc',
        'vax'     : 'elf32-vax',
        'sparc'   : 'elf32-sparc',
        'sparc64' : 'elf64-sparc',
    }

    if arch in bfdnames:
        return bfdnames[arch]
    else:
        raise Exception("Cannot find bfd name for architecture %r" % arch)


def _bfdarch():
    arch = context.arch
    convert = {
    'i386': 'i386',
    'amd64': 'i386:x86-64',
    'thumb': 'arm',
    'ia64': 'ia64-elf64'
    }

    if arch in convert:
        return convert[arch]

    return arch

def _run(cmd, stdin = None):
    log.debug(subprocess.list2cmdline(cmd))
    try:
        proc = subprocess.Popen(
            cmd,
            stdin  = subprocess.PIPE,
            stdout = subprocess.PIPE,
            stderr = subprocess.PIPE,
            universal_newlines = True
        )
        stdout, stderr = proc.communicate(stdin)
        exitcode = proc.wait()
    except OSError as e:
        if e.errno == errno.ENOENT:
            log.exception('Could not run %r the program' % cmd[0])
        else:
            raise

    if (exitcode, stderr) != (0, ''):
        msg = 'There was an error running %s:\n' % repr(cmd)
        if exitcode != 0:
            msg += 'It had the exitcode %d.\n' % exitcode
        if stderr != '':
            msg += 'It had this on stdout:\n%s\n' % stderr
        log.error(msg)

    return stdout

@LocalContext
def cpp(shellcode):
    r"""cpp(shellcode, ...) -> str

    Runs CPP over the given shellcode.

    The output will always contain exactly one newline at the end.

    Arguments:
        shellcode(str): Shellcode to preprocess

    Kwargs:
        Any arguments/properties that can be set on ``context``

    Examples:

        >>> cpp("mov al, SYS_setresuid", arch = "i386", os = "linux")
        'mov al, 164\n'
        >>> cpp("weee SYS_setresuid", arch = "arm", os = "linux")
        'weee (0+164)\n'
        >>> cpp("SYS_setresuid", arch = "thumb", os = "linux")
        '(0+164)\n'
        >>> cpp("SYS_setresuid", os = "freebsd")
        '311\n'
    """
    arch = context.arch
    os   = context.os
    code = _include_header() + shellcode
    cmd  = [
        'cpp',
        '-C',
        '-nostdinc',
        '-undef',
        '-P',
        '-I' + _incdir,
        '/dev/stdin'
    ]
    return _run(cmd, code).strip('\n').rstrip() + '\n'

@LocalContext
def make_elf_from_assembly(assembly,
                           vma=None,
                           extract=False,
                           shared=False,
                           strip=False,
                           **kwargs):
    r"""make_elf_from_assembly(assembly, vma=None, extract=None, shared=False, strip=False, **kwargs) -> str

    Builds an ELF file with the specified assembly as its executable code.

    This differs from :func:`.make_elf` in that all ELF symbols are preserved,
    such as labels and local variables.  Use :func:`.make_elf` if size matters.
    Additionally, the default value for ``extract`` in :func:`.make_elf` is
    different.

    Note:
        This is effectively a wrapper around :func:`.asm`. with setting
        ``extract=False``, ``vma=0x10000000``, and marking the resulting
        file as executable (``chmod +x``).

    Note:
        ELF files created with `arch=thumb` will prepend an ARM stub
        which switches to Thumb mode.

    Arguments:
        assembly(str): Assembly code to build into an ELF
        vma(int): Load address of the binary
            (Default: ``0x10000000``, or ``0`` if ``shared=True``)
        extract(bool): Extract the full ELF data from the file.
            (Default: ``False``)
        shared(bool): Create a shared library
            (Default: ``False``)
        kwargs(dict): Arguments to pass to :func:`.asm`.

    Returns:

        The path to the assembled ELF (extract=False), or the data
        of the assembled ELF.

    Example:

        This example shows how to create a shared library, and load it via
        ``LD_PRELOAD``.

        >>> context.clear()
        >>> context.arch = 'amd64'
        >>> sc = 'push rbp; mov rbp, rsp;'
        >>> sc += shellcraft.echo('Hello\n')
        >>> sc += 'mov rsp, rbp; pop rbp; ret'
        >>> solib = make_elf_from_assembly(sc, shared=1)
        >>> subprocess.check_output(['echo', 'World'], env={'LD_PRELOAD': solib}, universal_newlines = True)
        'Hello\nWorld\n'

        The same thing can be done with :func:`.make_elf`, though the sizes
        are different.  They both

        >>> file_a = make_elf(asm('nop'), extract=True)
        >>> file_b = make_elf_from_assembly('nop', extract=True)
        >>> file_a[:4] == file_b[:4]
        True
        >>> len(file_a) < 0x200
        True
        >>> len(file_b) > 0x1000
        True
    """
    if shared and vma:
        log.error("Cannot specify a VMA for a shared library.")

    if vma is None:
        if shared:
            vma = 0
        else:
            vma = 0x10000000

    if context.arch == 'thumb':
        to_thumb = shellcraft.arm.to_thumb()

        if not assembly.startswith(to_thumb):
            assembly = to_thumb + assembly

    result = asm(assembly, vma = vma, shared = shared, extract = False, **kwargs)

    if not extract:
        os.chmod(result, 0o755)
    else:
        with open(result, 'rb') as io:
            result = io.read()

    return result

@LocalContext
def make_elf(data,
             vma=None,
             strip=True,
             extract=True,
             shared=False):
    r"""make_elf(data, vma=None, strip=True, extract=True, shared=False, **kwargs) -> str

    Builds an ELF file with the specified binary data as its executable code.

    Arguments:
        data(str): Assembled code
        vma(int):  Load address for the ELF file
        strip(bool): Strip the resulting ELF file. Only matters if ``extract=False``.
            (Default: ``True``)
        extract(bool): Extract the assembly from the ELF file.
            If ``False``, the path of the ELF file is returned.
            (Default: ``True``)
        shared(bool): Create a Dynamic Shared Object (DSO, i.e. a ``.so``)
            which can be loaded via ``dlopen`` or ``LD_PRELOAD``.

    Examples:
        This example creates an i386 ELF that just does
        execve('/bin/sh',...).

        >>> context.clear(arch='i386')
        >>> bin_sh = unhex('6a68682f2f2f73682f62696e89e331c96a0b5899cd80')
        >>> filename = make_elf(bin_sh, extract=False)
        >>> p = process(filename)
        >>> p.sendline(b'echo Hello; exit')
        >>> p.recvline()
        b'Hello\n'
    """
    retval = None

    if shared and vma:
        log.error("Cannot specify a VMA for a shared library.")

    if context.arch == 'thumb':
        to_thumb = asm(shellcraft.arm.to_thumb(), arch='arm')

        if not data.startswith(to_thumb):
            data = to_thumb + data


    assembler = _assembler()
    linker    = _linker()
    code      = _arch_header()
    code      += '.string "%s"' % ''.join('\\x%02x' % c for c in bytearray(data))
    code      += '\n'

    log.debug("Building ELF:\n" + code)

    tmpdir    = tempfile.mkdtemp(prefix = 'pwn-asm-')
    step1     = path.join(tmpdir, 'step1-asm')
    step2     = path.join(tmpdir, 'step2-obj')
    step3     = path.join(tmpdir, 'step3-elf')

    try:
        with open(step1, 'w') as f:
            f.write(code)

        _run(assembler + ['-o', step2, step1])

        linker_options = ['-z', 'execstack']
        if vma:
            linker_options += ['--section-start=.shellcode=%#x' % vma,
                               '--entry=%#x' % vma]
        elif shared:
            linker_options += ['-shared', '-init=_start']

        linker_options += ['-o', step3, step2]

        _run(linker + linker_options)

        if strip:
            _run([which_binutils('objcopy'), '-Sg', step3])
            _run([which_binutils('strip'), '--strip-unneeded', step3])

        if not extract:
            os.chmod(step3, 0o755)
            retval = step3

        else:
            with open(step3, 'rb') as f:
                retval = f.read()
    except Exception:
        log.exception("An error occurred while building an ELF:\n%s" % code)
    else:
        atexit.register(lambda: shutil.rmtree(tmpdir))

    return retval

@LocalContext
def asm(shellcode, vma = 0, extract = True, shared = False):
    r"""asm(code, vma = 0, extract = True, shared = False, ...) -> str

    Runs :func:`cpp` over a given shellcode and then assembles it into bytes.

    To see which architectures or operating systems are supported,
    look in :mod:`pwnlib.context`.

    Assembling shellcode requires that the GNU assembler is installed
    for the target architecture.
    See :doc:`Installing Binutils </install/binutils>` for more information.

    Arguments:
        shellcode(str): Assembler code to assemble.
        vma(int):       Virtual memory address of the beginning of assembly
        extract(bool):  Extract the raw assembly bytes from the assembled
                        file.  If :const:`False`, returns the path to an ELF file
                        with the assembly embedded.
        shared(bool):   Create a shared object.
        kwargs(dict):   Any attributes on :data:`.context` can be set, e.g.set
                        ``arch='arm'``.

    Examples:

        >>> asm("mov eax, SYS_select", arch = 'i386', os = 'freebsd')
        b'\xb8]\x00\x00\x00'
        >>> asm("mov eax, SYS_select", arch = 'amd64', os = 'linux')
        b'\xb8\x17\x00\x00\x00'
        >>> asm("mov rax, SYS_select", arch = 'amd64', os = 'linux')
        b'H\xc7\xc0\x17\x00\x00\x00'
        >>> asm("mov r0, #SYS_select", arch = 'arm', os = 'linux', bits=32)
        b'R\x00\xa0\xe3'
    """
    result = ''

    assembler = _assembler()
    linker    = _linker()
    objcopy   = _objcopy() + ['-j', '.shellcode', '-Obinary']
    code      = ''
    code      += _arch_header()
    code      += cpp(shellcode)

    log.debug('Assembling\n%s' % code)

    tmpdir    = tempfile.mkdtemp(prefix = 'pwn-asm-')
    step1     = path.join(tmpdir, 'step1')
    step2     = path.join(tmpdir, 'step2')
    step3     = path.join(tmpdir, 'step3')
    step4     = path.join(tmpdir, 'step4')

    try:
        with open(step1, 'w') as fd:
            fd.write(code)

        _run(assembler + ['-o', step2, step1])

        if not vma:
            shutil.copy(step2, step3)

        if vma or not extract:
            ldflags = ['-z', 'execstack', '-o', step3, step2]
            if vma:
                ldflags += ['--section-start=.shellcode=%#x' % vma,
                            '--entry=%#x' % vma]
            elif shared:
                ldflags += ['-shared', '-init=_start']

            # In order to ensure that we generate ELF files with 4k pages,
            # and not e.g. 65KB pages (AArch64), force the page size.
            # This is a result of GNU Gold being silly.
            #
            # Introduced in commit dd58f409 without supporting evidence,
            # this shouldn't do anything except keep consistent page granularity
            # across architectures.
            ldflags += ['-z', 'max-page-size=4096',
                        '-z', 'common-page-size=4096']

            _run(linker + ldflags)

        elif open(step2,'rb').read(4) == b'\x7fELF':
            # Sanity check for seeing if the output has relocations
            relocs = subprocess.check_output(
                [which_binutils('readelf'), '-r', step2],
                universal_newlines = True
            ).strip()
            if extract and len(relocs.split('\n')) > 1:
                log.error('Shellcode contains relocations:\n%s' % relocs)
        else:
            shutil.copy(step2, step3)

        if not extract:
            return step3

        _run(objcopy + [step3, step4])

        with open(step4, 'rb') as fd:
            result = fd.read()

    except Exception:
        lines = '\n'.join('%4i: %s' % (i+1,line) for (i,line) in enumerate(code.splitlines()))
        log.exception("An error occurred while assembling:\n%s" % lines)
    else:
        atexit.register(lambda: shutil.rmtree(tmpdir))

    return result

@LocalContext
def disasm(data, vma = 0, byte = True, offset = True, instructions = True):
    """disasm(data, ...) -> str

    Disassembles a bytestring into human readable assembler.

    To see which architectures are supported,
    look in :mod:`pwnlib.contex`.

    Arguments:
      data(str): Bytestring to disassemble.
      vma(int): Passed through to the --adjust-vma argument of objdump
      byte(bool): Include the hex-printed bytes in the disassembly
      offset(bool): Include the virtual memory address in the disassembly

    Kwargs:
      Any arguments/properties that can be set on ``context``

    Examples:

<<<<<<< HEAD
        >>> print(disasm(unhex('b85d000000'), arch = 'i386'))
           0:   b8 5d 00 00 00          mov    eax,0x5d
        >>> print(disasm(unhex('b85d000000'), arch = 'i386', byte = 0))
           0:   mov    eax,0x5d
        >>> print(disasm(unhex('b85d000000'), arch = 'i386', byte = 0, offset = 0))
        mov    eax,0x5d
        >>> print(disasm(unhex('b817000000'), arch = 'amd64'))
           0:   b8 17 00 00 00          mov    eax,0x17
        >>> print(disasm(unhex('48c7c017000000'), arch = 'amd64'))
           0:   48 c7 c0 17 00 00 00    mov    rax,0x17
        >>> print(disasm(unhex('04001fe552009000'), arch = 'arm'))
=======
        >>> print disasm('b85d000000'.decode('hex'), arch = 'i386')
           0:   b8 5d 00 00 00          mov    eax, 0x5d
        >>> print disasm('b85d000000'.decode('hex'), arch = 'i386', byte = 0)
           0:   mov    eax, 0x5d
        >>> print disasm('b85d000000'.decode('hex'), arch = 'i386', byte = 0, offset = 0)
        mov    eax, 0x5d
        >>> print disasm('b817000000'.decode('hex'), arch = 'amd64')
           0:   b8 17 00 00 00          mov    eax, 0x17
        >>> print disasm('48c7c017000000'.decode('hex'), arch = 'amd64')
           0:   48 c7 c0 17 00 00 00    mov    rax, 0x17
        >>> print disasm('04001fe552009000'.decode('hex'), arch = 'arm')
>>>>>>> 224ddb41
           0:   e51f0004        ldr     r0, [pc, #-4]   ; 0x4
           4:   00900052        addseq  r0, r0, r2, asr r0
        >>> print(disasm(unhex('4ff00500'), arch = 'thumb', bits=32))
           0:   f04f 0005       mov.w   r0, #5
        >>> print(disasm(unhex('656664676665400F18A4000000000051'), byte=0, arch='amd64'))
           0:   gs data16 fs data16 rex nop/reserved BYTE PTR gs:[eax+eax*1+0x0]
           f:   push   rcx
    """
    result = ''

    arch   = context.arch
    os     = context.os

    tmpdir = tempfile.mkdtemp(prefix = 'pwn-disasm-')
    step1  = path.join(tmpdir, 'step1')
    step2  = path.join(tmpdir, 'step2')

    bfdarch = _bfdarch()
    bfdname = _bfdname()
    objdump = _objdump() + ['-d', '--adjust-vma', str(vma), '-b', bfdname]
    objcopy = _objcopy() + [
        '-I', 'binary',
        '-O', bfdname,
        '-B', bfdarch,
        '--set-section-flags', '.data=code',
        '--rename-section', '.data=.text',
    ]

    if not byte:
        objdump += ['--no-show-raw-insn']

    if arch == 'thumb':
        objcopy += ['--prefix-symbol=$t.']
    else:
        objcopy += ['-w', '-N', '*']

    try:

        with open(step1, 'wb') as fd:
            fd.write(data)

        res = _run(objcopy + [step1, step2])

        output0 = _run(objdump + [step2])
        output1 = output0.split('<.text>:\n')

        if len(output1) != 2:
            log.error('Could not find .text in objdump output:\n%s' % output0)

        result = output1[1].strip('\n').rstrip().expandtabs()
    except Exception:
        log.exception("An error occurred while disassembling:\n%s" % data)
    else:
        atexit.register(lambda: shutil.rmtree(tmpdir))


    lines = []
    pattern = '^( *[0-9a-f]+: *)', '((?:[0-9a-f]+ )+ *)', '(.*)'
    if not byte:
        pattern = pattern[::2]
    pattern = ''.join(pattern)
    for line in result.splitlines():
        try:
            groups = re.search(pattern, line).groups()
            if byte:
                o, b, i = groups
            else:
                o, i = groups
        except:
            lines.append(line)
            continue

        line = ''

        if offset:
            line += o
        if byte:
            line += b
        if instructions:
            line += i
        lines.append(line)

    return re.sub(',([^ ])', r', \1', '\n'.join(lines))<|MERGE_RESOLUTION|>--- conflicted
+++ resolved
@@ -35,13 +35,8 @@
 
     To disassemble code, simply invoke :func:`disasm` on the bytes to disassemble.
 
-<<<<<<< HEAD
     >>> disasm(b'\xb8\x0b\x00\x00\x00')
-    '   0:   b8 0b 00 00 00          mov    eax,0xb'
-=======
-    >>> disasm('\xb8\x0b\x00\x00\x00')
     '   0:   b8 0b 00 00 00          mov    eax, 0xb'
->>>>>>> 224ddb41
 
 """
 from __future__ import absolute_import
@@ -741,7 +736,6 @@
 
     Examples:
 
-<<<<<<< HEAD
         >>> print(disasm(unhex('b85d000000'), arch = 'i386'))
            0:   b8 5d 00 00 00          mov    eax,0x5d
         >>> print(disasm(unhex('b85d000000'), arch = 'i386', byte = 0))
@@ -753,19 +747,6 @@
         >>> print(disasm(unhex('48c7c017000000'), arch = 'amd64'))
            0:   48 c7 c0 17 00 00 00    mov    rax,0x17
         >>> print(disasm(unhex('04001fe552009000'), arch = 'arm'))
-=======
-        >>> print disasm('b85d000000'.decode('hex'), arch = 'i386')
-           0:   b8 5d 00 00 00          mov    eax, 0x5d
-        >>> print disasm('b85d000000'.decode('hex'), arch = 'i386', byte = 0)
-           0:   mov    eax, 0x5d
-        >>> print disasm('b85d000000'.decode('hex'), arch = 'i386', byte = 0, offset = 0)
-        mov    eax, 0x5d
-        >>> print disasm('b817000000'.decode('hex'), arch = 'amd64')
-           0:   b8 17 00 00 00          mov    eax, 0x17
-        >>> print disasm('48c7c017000000'.decode('hex'), arch = 'amd64')
-           0:   48 c7 c0 17 00 00 00    mov    rax, 0x17
-        >>> print disasm('04001fe552009000'.decode('hex'), arch = 'arm')
->>>>>>> 224ddb41
            0:   e51f0004        ldr     r0, [pc, #-4]   ; 0x4
            4:   00900052        addseq  r0, r0, r2, asr r0
         >>> print(disasm(unhex('4ff00500'), arch = 'thumb', bits=32))
