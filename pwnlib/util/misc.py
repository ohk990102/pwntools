import base64
import errno
import os
import platform
import re
import socket
import stat
import string

from pwnlib.context import context
from pwnlib.log import getLogger
from pwnlib.util import fiddling
from pwnlib.util import lists

log = getLogger(__name__)

def align(alignment, x):
    """align(alignment, x) -> int

    Rounds `x` up to nearest multiple of the `alignment`.

    Example:
      >>> [align(5, n) for n in range(15)]
      [0, 5, 5, 5, 5, 5, 10, 10, 10, 10, 10, 15, 15, 15, 15]
    """
    return ((x + alignment - 1) // alignment) * alignment


def align_down(alignment, x):
    """align_down(alignment, x) -> int

    Rounds `x` down to nearest multiple of the `alignment`.

    Example:
        >>> [align_down(5, n) for n in range(15)]
        [0, 0, 0, 0, 0, 5, 5, 5, 5, 5, 10, 10, 10, 10, 10]
    """
    a = alignment
    return (x // a) * a


def binary_ip(host):
    """binary_ip(host) -> str

    Resolve host and return IP as four byte string.

    Example:
        >>> binary_ip("127.0.0.1")
        '\\x7f\\x00\\x00\\x01'
    """
    return socket.inet_aton(socket.gethostbyname(host))


def size(n, abbrev = 'B', si = False):
    """size(n, abbrev = 'B', si = False) -> str

    Convert the length of a bytestream to human readable form.

    Arguments:
      n(int,iterable): The length to convert to human readable form,
        or an object which can have ``len()`` called on it.
      abbrev(str): String appended to the size, defaults to ``'B'``.

    Example:
        >>> size(451)
        '451B'
        >>> size(1000)
        '1000B'
        >>> size(1024)
        '1.00KB'
        >>> size(1024, ' bytes')
        '1.00K bytes'
        >>> size(1024, si = True)
        '1.02KB'
        >>> [size(1024 ** n) for n in range(7)]
        ['1B', '1.00KB', '1.00MB', '1.00GB', '1.00TB', '1.00PB', '1024.00PB']
        >>> size([])
        '0B'
        >>> size([1,2,3])
        '3B'
    """
    if hasattr(n, '__len__'):
        n = len(n)

    base = 1000.0 if si else 1024.0
    if n < base:
        return '%d%s' % (n, abbrev)

    for suffix in ['K', 'M', 'G', 'T']:
        n /= base
        if n < base:
            return '%.02f%s%s' % (n, suffix, abbrev)

    return '%.02fP%s' % (n / base, abbrev)

KB = 1024
MB = 1024 * KB
GB = 1024 * MB

KiB = 1000
MiB = 1000 * KB
GiB = 1000 * MB

def read(path, count=-1, skip=0):
    r"""read(path, count=-1, skip=0) -> str

    Open file, return content.

    Examples:
        >>> read('/proc/self/exe')[:4]
        '\x7fELF'
    """
    path = os.path.expanduser(os.path.expandvars(path))
    with open(path) as fd:
        if skip:
            fd.seek(skip)
        return fd.read(count)


def write(path, data = '', create_dir = False, mode = 'w'):
    """Create new file or truncate existing to zero length and write data."""
    path = os.path.expanduser(os.path.expandvars(path))
    if create_dir:
        path = os.path.realpath(path)
        mkdir_p(os.path.dirname(path))
    with open(path, mode) as f:
        f.write(data)

def which(name, all = False):
    """which(name, flags = os.X_OK, all = False) -> str or str set

    Works as the system command ``which``; searches $PATH for ``name`` and
    returns a full path if found.

    If `all` is :const:`True` the set of all found locations is returned, else
    the first occurence or :const:`None` is returned.

    Arguments:
      `name` (str): The file to search for.
      `all` (bool):  Whether to return all locations where `name` was found.

    Returns:
      If `all` is :const:`True` the set of all locations where `name` was found,
      else the first location or :const:`None` if not found.

    Example:
      >>> which('sh')
      '/bin/sh'
"""
    # If name is a path, do not attempt to resolve it.
    if os.path.sep in name:
        return name

    isroot = os.getuid() == 0
    out = set()
    try:
        path = os.environ['PATH']
    except KeyError:
        log.exception('Environment variable $PATH is not set')
    for p in path.split(os.pathsep):
        p = os.path.join(p, name)
        if os.access(p, os.X_OK):
            st = os.stat(p)
            if not stat.S_ISREG(st.st_mode):
                continue
            # work around this issue: https://bugs.python.org/issue9311
            if isroot and not \
              st.st_mode & (stat.S_IXUSR | stat.S_IXGRP | stat.S_IXOTH):
                continue
            if all:
                out.add(p)
            else:
                return p
    if all:
        return out
    else:
        return None

def run_in_new_terminal(command, terminal = None, args = None):
    """run_in_new_terminal(command, terminal = None) -> None

    Run a command in a new terminal.

    When ``terminal`` is not set:
        - If ``context.terminal`` is set it will be used.
          If it is an iterable then ``context.terminal[1:]`` are default arguments.
        - If a ``pwntools-terminal`` command exists in ``$PATH``, it is used
        - If ``$TERM_PROGRAM`` is set, that is used.
        - If X11 is detected (by the presence of the ``$DISPLAY`` environment
          variable), ``x-terminal-emulator`` is used.
        - If tmux is detected (by the presence of the ``$TMUX`` environment
          variable), a new pane will be opened.

    Arguments:
        command (str): The command to run.
        terminal (str): Which terminal to use.
        args (list): Arguments to pass to the terminal

    Note:
        The command is opened with ``/dev/null`` for stdin, stdout, stderr.

    Returns:
      PID of the new terminal process
    """

    if not terminal:
        if context.terminal:
            terminal = context.terminal[0]
            args     = context.terminal[1:]
        elif which('pwntools-terminal'):
            terminal = 'pwntools-terminal'
            args     = []
        elif 'DISPLAY' in os.environ and which('x-terminal-emulator'):
            terminal = 'x-terminal-emulator'
            args     = ['-e']
        elif 'TMUX' in os.environ and which('tmux'):
            terminal = 'tmux'
            args     = ['splitw']

    if not terminal:
        log.error('Could not find a terminal binary to use. Set context.terminal to your terminal.')
    elif not which(terminal):
        log.error('Could not find terminal binary %r. Set context.terminal to your terminal.' % terminal)


<<<<<<< HEAD
    argv = [which(terminal)] + args
=======
    if not terminal_path:
        log.error('Could not find terminal: %s' % terminal)

    if isinstance(args, tuple):
        args = list(args)

    argv = [terminal_path] + args
>>>>>>> 9b501637

    if isinstance(command, str):
        if ';' in command:
            log.error("Cannot use commands with semicolon.  Create a script and invoke that directly.")
        argv += [command]
    elif isinstance(command, (list, tuple)):
        if any(';' in c for c in command):
            log.error("Cannot use commands with semicolon.  Create a script and invoke that directly.")
        argv += list(command)

    log.debug("Launching a new terminal: %r" % argv)

    pid = os.fork()

    if pid == 0:
        # Closing the file descriptors makes everything fail under tmux on OSX.
        if platform.system() != 'Darwin':
            devnull = open(os.devnull, 'rwb')
            os.dup2(devnull.fileno(), 0)
            os.dup2(devnull.fileno(), 1)
            os.dup2(devnull.fileno(), 2)
        os.execv(argv[0], argv)
        os._exit(1)

    return pid

def parse_ldd_output(output):
    """Parses the output from a run of 'ldd' on a binary.
    Returns a dictionary of {path: address} for
    each library required by the specified binary.

    Arguments:
      output(str): The output to parse

    Example:
        >>> sorted(parse_ldd_output('''
        ...     linux-vdso.so.1 =>  (0x00007fffbf5fe000)
        ...     libtinfo.so.5 => /lib/x86_64-linux-gnu/libtinfo.so.5 (0x00007fe28117f000)
        ...     libdl.so.2 => /lib/x86_64-linux-gnu/libdl.so.2 (0x00007fe280f7b000)
        ...     libc.so.6 => /lib/x86_64-linux-gnu/libc.so.6 (0x00007fe280bb4000)
        ...     /lib64/ld-linux-x86-64.so.2 (0x00007fe2813dd000)
        ... ''').keys())
        ['/lib/x86_64-linux-gnu/libc.so.6', '/lib/x86_64-linux-gnu/libdl.so.2', '/lib/x86_64-linux-gnu/libtinfo.so.5', '/lib64/ld-linux-x86-64.so.2']
    """
    expr_linux   = re.compile(r'\s(?P<lib>\S?/\S+)\s+\((?P<addr>0x.+)\)')
    expr_openbsd = re.compile(r'^\s+(?P<addr>[0-9a-f]+)\s+[0-9a-f]+\s+\S+\s+[01]\s+[0-9]+\s+[0-9]+\s+(?P<lib>\S+)$')
    libs = {}

    for s in output.split('\n'):
        match = expr_linux.search(s) or expr_openbsd.search(s)
        if not match:
            continue
        lib, addr = match.group('lib'), match.group('addr')
        libs[lib] = int(addr, 16)

    return libs

def mkdir_p(path):
    """Emulates the behavior of ``mkdir -p``."""

    try:
        os.makedirs(path)
    except OSError as exc:
        if exc.errno == errno.EEXIST and os.path.isdir(path):
            pass
        else:
            raise

def dealarm_shell(tube):
    """Given a tube which is a shell, dealarm it.
    """
    tube.clean()

    tube.sendline('which python || echo')
    if tube.recvline().startswith('/'):
        tube.sendline('''exec python -c "import signal, os; signal.alarm(0); os.execl('$SHELL','')"''')
        return tube

    tube.sendline('which perl || echo')
    if tube.recvline().startswith('/'):
        tube.sendline('''exec perl -e "alarm 0; exec '${SHELL:-/bin/sh}'"''')
        return tube

    return None

def register_sizes(regs, in_sizes):
    """Create dictionaries over register sizes and relations

    Given a list of lists of overlapping register names (e.g. ['eax','ax','al','ah']) and a list of input sizes,
    it returns the following:

    * all_regs    : list of all valid registers
    * sizes[reg]  : the size of reg in bits
    * bigger[reg] : list of overlapping registers bigger than reg
    * smaller[reg]: list of overlapping registers smaller than reg

    Used in i386/AMD64 shellcode, e.g. the mov-shellcode.

    Example:
        >>> regs = [['eax', 'ax', 'al', 'ah'],['ebx', 'bx', 'bl', 'bh'],
        ... ['ecx', 'cx', 'cl', 'ch'],
        ... ['edx', 'dx', 'dl', 'dh'],
        ... ['edi', 'di'],
        ... ['esi', 'si'],
        ... ['ebp', 'bp'],
        ... ['esp', 'sp'],
        ... ]
        >>> all_regs, sizes, bigger, smaller = register_sizes(regs, [32, 16, 8, 8])
        >>> all_regs
        ['eax', 'ax', 'al', 'ah', 'ebx', 'bx', 'bl', 'bh', 'ecx', 'cx', 'cl', 'ch', 'edx', 'dx', 'dl', 'dh', 'edi', 'di', 'esi', 'si', 'ebp', 'bp', 'esp', 'sp']
        >>> sizes
        {'ch': 8, 'cl': 8, 'ah': 8, 'edi': 32, 'al': 8, 'cx': 16, 'ebp': 32, 'ax': 16, 'edx': 32, 'ebx': 32, 'esp': 32, 'esi': 32, 'dl': 8, 'dh': 8, 'di': 16, 'bl': 8, 'bh': 8, 'eax': 32, 'bp': 16, 'dx': 16, 'bx': 16, 'ecx': 32, 'sp': 16, 'si': 16}
        >>> bigger
        {'ch': ['ecx', 'cx', 'ch'], 'cl': ['ecx', 'cx', 'cl'], 'ah': ['eax', 'ax', 'ah'], 'edi': ['edi'], 'al': ['eax', 'ax', 'al'], 'cx': ['ecx', 'cx'], 'ebp': ['ebp'], 'ax': ['eax', 'ax'], 'edx': ['edx'], 'ebx': ['ebx'], 'esp': ['esp'], 'esi': ['esi'], 'dl': ['edx', 'dx', 'dl'], 'dh': ['edx', 'dx', 'dh'], 'di': ['edi', 'di'], 'bl': ['ebx', 'bx', 'bl'], 'bh': ['ebx', 'bx', 'bh'], 'eax': ['eax'], 'bp': ['ebp', 'bp'], 'dx': ['edx', 'dx'], 'bx': ['ebx', 'bx'], 'ecx': ['ecx'], 'sp': ['esp', 'sp'], 'si': ['esi', 'si']}
        >>> smaller
        {'ch': [], 'cl': [], 'ah': [], 'edi': ['di'], 'al': [], 'cx': ['cl', 'ch'], 'ebp': ['bp'], 'ax': ['al', 'ah'], 'edx': ['dx', 'dl', 'dh'], 'ebx': ['bx', 'bl', 'bh'], 'esp': ['sp'], 'esi': ['si'], 'dl': [], 'dh': [], 'di': [], 'bl': [], 'bh': [], 'eax': ['ax', 'al', 'ah'], 'bp': [], 'dx': ['dl', 'dh'], 'bx': ['bl', 'bh'], 'ecx': ['cx', 'cl', 'ch'], 'sp': [], 'si': []}
    """
    sizes = {}
    bigger = {}
    smaller = {}

    for l in regs:
        for r, s in zip(l, in_sizes):
            sizes[r] = s

        for r in l:
            bigger[r] = [r_ for r_ in l if sizes[r_] > sizes[r] or r == r_]
            smaller[r] = [r_ for r_ in l if sizes[r_] < sizes[r]]

    return lists.concat(regs), sizes, bigger, smaller<|MERGE_RESOLUTION|>--- conflicted
+++ resolved
@@ -222,18 +222,10 @@
     elif not which(terminal):
         log.error('Could not find terminal binary %r. Set context.terminal to your terminal.' % terminal)
 
-
-<<<<<<< HEAD
-    argv = [which(terminal)] + args
-=======
-    if not terminal_path:
-        log.error('Could not find terminal: %s' % terminal)
-
     if isinstance(args, tuple):
         args = list(args)
 
-    argv = [terminal_path] + args
->>>>>>> 9b501637
+    argv = [which(terminal)] + args
 
     if isinstance(command, str):
         if ';' in command:
