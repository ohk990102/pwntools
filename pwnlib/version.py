<<<<<<< HEAD
__version__ = '3.1.0beta1'
=======
__version__ = '3.0.3'
>>>>>>> 5a79a5e6
<|MERGE_RESOLUTION|>--- conflicted
+++ resolved
@@ -1,5 +1 @@
-<<<<<<< HEAD
-__version__ = '3.1.0beta1'
-=======
-__version__ = '3.0.3'
->>>>>>> 5a79a5e6
+__version__ = '3.1.0beta2'