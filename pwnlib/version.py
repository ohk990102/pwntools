<<<<<<< HEAD
__version__ = '3.1.0-dev'
=======
__version__ = '3.1.0beta0'
>>>>>>> abd08a94
<|MERGE_RESOLUTION|>--- conflicted
+++ resolved
@@ -1,5 +1 @@
-<<<<<<< HEAD
-__version__ = '3.1.0-dev'
-=======
-__version__ = '3.1.0beta0'
->>>>>>> abd08a94
+__version__ = '3.1.0dev'