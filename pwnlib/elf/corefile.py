--- conflicted
+++ resolved
@@ -70,14 +70,10 @@
 import re
 import os
 import socket
-<<<<<<< HEAD
-=======
-import StringIO
 import subprocess
->>>>>>> 224ddb41
 import tempfile
 
-from six import BytesIO, StringIO
+from io import BytesIO, StringIO
 
 import elftools
 from elftools.common.py3compat import bytes2str
@@ -1375,16 +1371,7 @@
         return self.native_corefile_pattern()
 
     def native_corefile_pipe(self):
-<<<<<<< HEAD
-        """native_corefile_pipe(self) -> str
-        """
-        # We only support apport
-        if b'/apport' not in self.kernel_core_pattern:
-            log.warn_once("Unsupported core_pattern: %r" % self.kernel_core_pattern)
-            return None
-=======
         """Find the corefile for a piped core_pattern
->>>>>>> 224ddb41
 
         Supports apport and systemd-coredump.
 
@@ -1394,7 +1381,7 @@
         Returns:
             `str`: Filename of core file.
         """
-        if '/apport' in self.kernel_core_pattern:
+        if b'/apport' in self.kernel_core_pattern:
             log.debug("Found apport in core_pattern")
             apport_core = self.apport_corefile()
 
@@ -1408,7 +1395,7 @@
             # Pretend core_pattern was just 'core', and see if we come up with anything
             self.kernel_core_pattern = 'core'
             return self.native_corefile_pattern()
-        elif 'systemd-coredump' in self.kernel_core_pattern:
+        elif b'systemd-coredump' in self.kernel_core_pattern:
             log.debug("Found systemd-coredump in core_pattern")
             return self.systemd_coredump_corefile()
         else:
