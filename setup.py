#!/usr/bin/env python2
import glob
import os
import platform
import sys
from distutils.command.install import INSTALL_SCHEMES
from distutils.sysconfig import get_python_inc
from distutils.util import convert_path

from setuptools import find_packages
from setuptools import setup

# Get all template files
templates = []
for dirpath, dirnames, filenames in os.walk(convert_path('pwnlib/shellcraft/templates')):
    for f in filenames:
        templates.append(os.path.relpath(os.path.join(dirpath, f), 'pwnlib'))

# This makes pwntools-LICENSE.txt appear with the package folders
for scheme in INSTALL_SCHEMES.values():
    scheme['data'] = scheme['purelib']

console_scripts = ['pwn=pwnlib.commandline.main:main']

# Find all of the ancillary console scripts
# We have a magic flag --include-all-scripts
flag = '--only-use-pwn-command'
if flag in sys.argv:
    sys.argv.remove(flag)
else:
    flag = False

for filename in glob.glob('pwnlib/commandline/*'):
    filename = os.path.basename(filename)
    filename, ext = os.path.splitext(filename)

    if ext != '.py' or '__init__' in filename:
        continue

    script = '%s=pwnlib.commandline.common:main' % filename
    if not flag:
        console_scripts.append(script)

install_requires     = ['paramiko>=1.15.2',
                        'mako>=1.0.0',
                        'pyelftools>=0.2.4',
                        'capstone',
                        'ropgadget>=5.3',
                        'pyserial>=2.7',
                        'requests>=2.0',
                        'pip>=6.0.8',
                        'tox>=1.8.1',
                        'pygments>=2.0',
                        'pysocks',
                        'python-dateutil',
                        'pypandoc',
                        'packaging',
                        'psutil>=3.3.0']

# Check that the user has installed the Python development headers
PythonH = os.path.join(get_python_inc(), 'Python.h')
if not os.path.exists(PythonH):
    print >> sys.stderr, "You must install the Python development headers!"
    print >> sys.stderr, "$ apt-get install python-dev"
    sys.exit(-1)

# Convert README.md to reStructuredText for PyPI
long_description = ''
try:
    import pypandoc
    try:
        pypandoc.get_pandoc_path()
    except OSError:
        pypandoc.download_pandoc()
    long_description = pypandoc.convert_file('README.md', 'rst')
except ImportError:
    pass


setup(
    name                 = 'pwntools',
    packages             = find_packages(),
<<<<<<< HEAD
    version              = '3.4.0beta1',
=======
    version              = '3.3.2',
>>>>>>> 323975f3
    data_files           = [('',
                             glob.glob('*.md') + glob.glob('*.txt')),
                            ],
    package_data         = {
        'pwnlib': [
            'data/crcsums.txt',
            'data/useragents/useragents.txt',
            'data/binutils/*',
            'data/includes/*.h',
            'data/includes/*/*.h',
        ] + templates,
    },
    entry_points = {'console_scripts': console_scripts},
    scripts              = glob.glob("bin/*"),
    description          = "Pwntools CTF framework and exploit development library.",
    long_description     = long_description,
    author               = "Gallopsled et al.",
    author_email         = "#pwntools @ freenode.net",
    url                  = 'https://pwntools.com',
    download_url         = "https://github.com/Gallopsled/pwntools/releases",
    install_requires     = install_requires,
    license              = "Mostly MIT, some GPL/BSD, see LICENSE-pwntools.txt",
    keywords             = 'pwntools exploit ctf capture the flag binary wargame overflow stack heap defcon',
    classifiers          = [
        'Development Status :: 5 - Production/Stable',
        'Environment :: Console',
        'Intended Audience :: Developers',
        'Intended Audience :: Science/Research',
        'Intended Audience :: System Administrators',
        'License :: OSI Approved :: MIT License',
        'Natural Language :: English',
        'Operating System :: POSIX :: Linux',
        'Programming Language :: Python :: 2.7',
        'Topic :: Security',
        'Topic :: Software Development :: Assemblers',
        'Topic :: Software Development :: Debuggers',
        'Topic :: Software Development :: Disassemblers',
        'Topic :: Software Development :: Embedded Systems',
        'Topic :: Software Development :: Libraries :: Python Modules',
        'Topic :: System :: System Shells',
        'Topic :: Utilities',
    ]
)<|MERGE_RESOLUTION|>--- conflicted
+++ resolved
@@ -80,11 +80,7 @@
 setup(
     name                 = 'pwntools',
     packages             = find_packages(),
-<<<<<<< HEAD
-    version              = '3.4.0beta1',
-=======
-    version              = '3.3.2',
->>>>>>> 323975f3
+    version              = '3.4.0beta2',
     data_files           = [('',
                              glob.glob('*.md') + glob.glob('*.txt')),
                             ],
