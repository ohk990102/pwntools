#!/usr/bin/env python
from __future__ import print_function

import glob
import os
import platform
import subprocess
import sys
import traceback
from distutils.command.install import INSTALL_SCHEMES
from distutils.sysconfig import get_python_inc
from distutils.util import convert_path

from setuptools import find_packages
from setuptools import setup

# Get all template files
templates = []
for dirpath, dirnames, filenames in os.walk(convert_path('pwnlib/shellcraft/templates'), followlinks=True):
    for f in filenames:
        templates.append(os.path.relpath(os.path.join(dirpath, f), 'pwnlib'))

# This makes pwntools-LICENSE.txt appear with the package folders
for scheme in INSTALL_SCHEMES.values():
    scheme['data'] = scheme['purelib']

console_scripts = ['pwn=pwnlib.commandline.main:main']

# Find all of the ancillary console scripts
# We have a magic flag --include-all-scripts
flag = '--only-use-pwn-command'
if flag in sys.argv:
    sys.argv.remove(flag)
else:
    flag = False

for filename in glob.glob('pwnlib/commandline/*'):
    filename = os.path.basename(filename)
    filename, ext = os.path.splitext(filename)

    if ext != '.py' or '__init__' in filename:
        continue

    script = '%s=pwnlib.commandline.common:main' % filename
    if not flag:
        console_scripts.append(script)

install_requires     = ['paramiko>=1.15.2',
                        'mako>=1.0.0',
                        'pyelftools>=0.2.4',
                        'capstone>=3.0.5rc2', # See Gallopsled/pwntools#971, Gallopsled/pwntools#1160
                        'ropgadget>=5.3',
                        'pyserial>=2.7',
                        'requests>=2.0',
                        'pip>=6.0.8',
                        'pygments>=2.0',
                        'pysocks',
                        'python-dateutil',
                        'packaging',
                        'psutil>=3.3.0',
                        'intervaltree>=3.0',
                        'sortedcontainers',
                        'unicorn>=1.0.2rc1', # see unicorn-engine/unicorn#1100, unicorn-engine/unicorn#1170
]

# Check that the user has installed the Python development headers
PythonH = os.path.join(get_python_inc(), 'Python.h')
if not os.path.exists(PythonH):
    print("You must install the Python development headers!", file=sys.stderr)
    print("$ apt-get install python-dev", file=sys.stderr)
    sys.exit(-1)

# Convert README.md to reStructuredText for PyPI
long_description = ''
try:
    long_description = subprocess.check_output(['pandoc', 'README.md', '--to=rst'], universal_newlines=True)
except Exception as e:
    print("Failed to convert README.md through pandoc, proceeding anyway", file=sys.stderr)
    traceback.print_exc()

setup(
    name                 = 'pwntools',
    python_requires      = '>=2.7',
    packages             = find_packages(),
<<<<<<< HEAD
    version              = '4.2.0dev',
=======
    version              = '4.1.0',
>>>>>>> dd1f776c
    data_files           = [('',
                             glob.glob('*.md') + glob.glob('*.txt')),
                            ],
    package_data         = {
        'pwnlib': [
            'data/crcsums.txt',
            'data/useragents/useragents.txt',
            'data/binutils/*',
            'data/includes/*.h',
            'data/includes/*/*.h',
            'data/templates/*.mako',
        ] + templates,
    },
    entry_points = {'console_scripts': console_scripts},
    scripts              = glob.glob("bin/*"),
    description          = "Pwntools CTF framework and exploit development library.",
    long_description     = long_description,
    author               = "Gallopsled et al.",
    author_email         = "pwntools-users@googlegroups.com",
    url                  = 'https://pwntools.com',
    download_url         = "https://github.com/Gallopsled/pwntools/releases",
    install_requires     = install_requires,
    license              = "Mostly MIT, some GPL/BSD, see LICENSE-pwntools.txt",
    keywords             = 'pwntools exploit ctf capture the flag binary wargame overflow stack heap defcon',
    classifiers          = [
        'Development Status :: 5 - Production/Stable',
        'Environment :: Console',
        'Intended Audience :: Developers',
        'Intended Audience :: Science/Research',
        'Intended Audience :: System Administrators',
        'License :: OSI Approved :: MIT License',
        'Natural Language :: English',
        'Operating System :: POSIX :: Linux',
        'Programming Language :: Python :: 2.7',
        'Topic :: Security',
        'Topic :: Software Development :: Assemblers',
        'Topic :: Software Development :: Debuggers',
        'Topic :: Software Development :: Disassemblers',
        'Topic :: Software Development :: Embedded Systems',
        'Topic :: Software Development :: Libraries :: Python Modules',
        'Topic :: System :: System Shells',
        'Topic :: Utilities',
    ]
)<|MERGE_RESOLUTION|>--- conflicted
+++ resolved
@@ -82,11 +82,7 @@
     name                 = 'pwntools',
     python_requires      = '>=2.7',
     packages             = find_packages(),
-<<<<<<< HEAD
-    version              = '4.2.0dev',
-=======
-    version              = '4.1.0',
->>>>>>> dd1f776c
+    version              = '4.2.0beta0',
     data_files           = [('',
                              glob.glob('*.md') + glob.glob('*.txt')),
                             ],
