#!/usr/bin/env python2
import glob
import os
import platform
import sys
from distutils.command.install import INSTALL_SCHEMES
from distutils.sysconfig import get_python_inc
from distutils.util import convert_path

from setuptools import find_packages
from setuptools import setup

# Get all template files
templates = []
for dirpath, dirnames, filenames in os.walk(convert_path('pwnlib/shellcraft/templates')):
    for f in filenames:
        templates.append(os.path.relpath(os.path.join(dirpath, f), 'pwnlib'))

# This makes pwntools-LICENSE.txt appear with the package folders
for scheme in INSTALL_SCHEMES.values():
    scheme['data'] = scheme['purelib']

console_scripts = ['pwn=pwnlib.commandline.main:main']

# Find all of the ancillary console scripts
# We have a magic flag --include-all-scripts
flag = '--only-use-pwn-command'
if flag in sys.argv:
    sys.argv.remove(flag)
else:
    flag = False

for filename in glob.glob('pwnlib/commandline/*'):
    filename = os.path.basename(filename)
    filename, ext = os.path.splitext(filename)

    if ext != '.py' or '__init__' in filename:
        continue

    script = '%s=pwnlib.commandline.common:main' % filename
    if not flag:
        console_scripts.append(script)

install_requires     = ['paramiko>=1.15.2',
                        'mako>=1.0.0',
                        'pyelftools>=0.2.4',
                        'capstone',
                        'ropgadget>=5.3',
                        'pyserial>=2.7',
                        'requests>=2.0',
                        'pip>=6.0.8',
                        'tox>=1.8.1',
                        'pygments>=2.0',
                        'pysocks',
                        'python-dateutil',
                        'pypandoc',
                        'packaging',
                        'psutil>=3.3.0']

# Check that the user has installed the Python development headers
PythonH = os.path.join(get_python_inc(), 'Python.h')
if not os.path.exists(PythonH):
    print >> sys.stderr, "You must install the Python development headers!"
    print >> sys.stderr, "$ apt-get install python-dev"
    sys.exit(-1)

# Convert README.md to reStructuredText for PyPI
long_description = ''
try:
    import pypandoc
    try:
        pypandoc.get_pandoc_path()
    except OSError:
        pypandoc.download_pandoc()
    long_description = pypandoc.convert_file('README.md', 'rst')
except ImportError:
    pass


setup(
    name                 = 'pwntools',
    packages             = find_packages(),
<<<<<<< HEAD
    version              = '3.4.0beta0',
=======
    version              = '3.3.1',
>>>>>>> d55874a6
    data_files           = [('',
                             glob.glob('*.md') + glob.glob('*.txt')),
                            ],
    package_data         = {
        'pwnlib': [
            'data/crcsums.txt',
            'data/useragents/useragents.txt',
            'data/binutils/*',
            'data/includes/*.h',
            'data/includes/*/*.h',
        ] + templates,
    },
    entry_points = {'console_scripts': console_scripts},
    scripts              = glob.glob("bin/*"),
    description          = "Pwntools CTF framework and exploit development library.",
    long_description     = long_description,
    author               = "Gallopsled et al.",
    author_email         = "#pwntools @ freenode.net",
    url                  = 'https://pwntools.com',
    download_url         = "https://github.com/Gallopsled/pwntools/releases",
    install_requires     = install_requires,
    license              = "Mostly MIT, some GPL/BSD, see LICENSE-pwntools.txt",
    keywords             = 'pwntools exploit ctf capture the flag binary wargame overflow stack heap defcon',
    classifiers          = [
        'Development Status :: 5 - Production/Stable',
        'Environment :: Console',
        'Intended Audience :: Developers',
        'Intended Audience :: Science/Research',
        'Intended Audience :: System Administrators',
        'License :: OSI Approved :: MIT License',
        'Natural Language :: English',
        'Operating System :: POSIX :: Linux',
        'Programming Language :: Python :: 2.7',
        'Topic :: Security',
        'Topic :: Software Development :: Assemblers',
        'Topic :: Software Development :: Debuggers',
        'Topic :: Software Development :: Disassemblers',
        'Topic :: Software Development :: Embedded Systems',
        'Topic :: Software Development :: Libraries :: Python Modules',
        'Topic :: System :: System Shells',
        'Topic :: Utilities',
    ]
)<|MERGE_RESOLUTION|>--- conflicted
+++ resolved
@@ -80,11 +80,7 @@
 setup(
     name                 = 'pwntools',
     packages             = find_packages(),
-<<<<<<< HEAD
-    version              = '3.4.0beta0',
-=======
-    version              = '3.3.1',
->>>>>>> d55874a6
+    version              = '3.4.0beta1',
     data_files           = [('',
                              glob.glob('*.md') + glob.glob('*.txt')),
                             ],
