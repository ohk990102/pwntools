--- conflicted
+++ resolved
@@ -3,17 +3,15 @@
 This changelog only includes added major features and changes. Bugfixes and
 minor changes are omitted.
 
-<<<<<<< HEAD
-## 3.1.0 (October 1 2016)
+## 3.1.0 (October 1, 2016)
 
-A number of smaller bugfixes.
+**Currently on the _beta_ branch**
 
-## 3.0.3 (September 18 2016)
-=======
+A number of smaller bugfixes and documentation tweaks.
+
 ## 3.0.3 (September 18, 2016)
 
 **Current release**
->>>>>>> 21ce572d
 
 - Fixed some performance and usability problems with the update system (Issues:
   #723, #724, #736. PRs: #729, #738, #747).
